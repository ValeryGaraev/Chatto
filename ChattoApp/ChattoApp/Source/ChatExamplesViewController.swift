/*
 The MIT License (MIT)

 Copyright (c) 2015-present Badoo Trading Limited.

 Permission is hereby granted, free of charge, to any person obtaining a copy
 of this software and associated documentation files (the "Software"), to deal
 in the Software without restriction, including without limitation the rights
 to use, copy, modify, merge, publish, distribute, sublicense, and/or sell
 copies of the Software, and to permit persons to whom the Software is
 furnished to do so, subject to the following conditions:

 The above copyright notice and this permission notice shall be included in
 all copies or substantial portions of the Software.

 THE SOFTWARE IS PROVIDED "AS IS", WITHOUT WARRANTY OF ANY KIND, EXPRESS OR
 IMPLIED, INCLUDING BUT NOT LIMITED TO THE WARRANTIES OF MERCHANTABILITY,
 FITNESS FOR A PARTICULAR PURPOSE AND NONINFRINGEMENT. IN NO EVENT SHALL THE
 AUTHORS OR COPYRIGHT HOLDERS BE LIABLE FOR ANY CLAIM, DAMAGES OR OTHER
 LIABILITY, WHETHER IN AN ACTION OF CONTRACT, TORT OR OTHERWISE, ARISING FROM,
 OUT OF OR IN CONNECTION WITH THE SOFTWARE OR THE USE OR OTHER DEALINGS IN
 THE SOFTWARE.
*/

import UIKit

class ChatExamplesViewController: CellsViewController {

    override func viewDidLoad() {
        super.viewDidLoad()

        self.title = "Examples"

        self.cellItems = [
            self.makeOverviewCellItem(),
            self.makeChatCellItem(title: "Empty chat", messagesCount: 0),
            self.makeChatCellItem(title: "Chat with 10000 messages", messagesCount: 10_000),
            self.makeChatCellItem(title: "Chat with expandable input", messagesCount: 10_000, shouldUseAlternativePresenter: true),
            self.makeMessageSelectionCellItem(),
            self.makeOpenWithTabBarCellItem(),
            self.makeScrollToBottomCellItem(),
<<<<<<< HEAD
            self.makeUpdateItemTypeViewController()
=======
            self.makeCompoundDemoViewController()
>>>>>>> c50a936a
        ]
    }

    // MARK: - Cells

    private func makeOverviewCellItem() -> CellItem {
        return CellItem(title: "Overview", action: { [weak self] in
            let dataSource = DemoChatDataSource(messages: DemoChatMessageFactory.makeOverviewMessages(), pageSize: 50)
            let viewController = AddRandomMessagesChatViewController()
            viewController.dataSource = dataSource
            self?.navigationController?.pushViewController(viewController, animated: true)
        })
    }

    private func makeChatCellItem(title: String, messagesCount: Int, shouldUseAlternativePresenter: Bool = false) -> CellItem {
        return CellItem(title: title, action: { [weak self] in
            let dataSource = DemoChatDataSource(count: messagesCount, pageSize: 50)
            let viewController = AddRandomMessagesChatViewController()
            viewController.dataSource = dataSource
            viewController.shouldUseAlternativePresenter = shouldUseAlternativePresenter
            self?.navigationController?.pushViewController(viewController, animated: true)
        })
    }

    private func makeMessageSelectionCellItem() -> CellItem {
        return CellItem(title: "Chat with message selection", action: { [weak self] in
            let messages = DemoChatMessageFactory.makeMessagesSelectionMessages()
            let dataSource = DemoChatDataSource(messages: messages, pageSize: 50)
            let viewController = MessagesSelectionChatViewController()
            viewController.dataSource = dataSource
            self?.navigationController?.pushViewController(viewController, animated: true)
        })
    }

    private func makeOpenWithTabBarCellItem() -> CellItem {
        return CellItem(title: "UITabBarController examples", action: { [weak self] in
            guard let sSelf = self else { return }
            let viewController = ChatWithTabBarExamplesViewController()
            viewController.navigationItem.leftBarButtonItem = UIBarButtonItem(
                title: "Close",
                style: .done,
                target: sSelf,
                action: #selector(sSelf.dismissPresentedController)
            )
            let navigationController = UINavigationController(rootViewController: viewController)
            let tabBarViewController = UITabBarController()
            tabBarViewController.setViewControllers([navigationController], animated: false)
            sSelf.present(tabBarViewController, animated: true, completion: nil)
        })
    }

    private func makeScrollToBottomCellItem() -> CellItem {
        return CellItem(title: "Scroll To Bottom Button Example", action: { [weak self] in
            let dataSource = DemoChatDataSource(count: 10_000, pageSize: 50)
            let viewController = ScrollToBottomButtonChatViewController()
            viewController.dataSource = dataSource
            self?.navigationController?.pushViewController(viewController, animated: true)
        })
    }

<<<<<<< HEAD
    private func makeUpdateItemTypeViewController() -> CellItem {
        return CellItem(title: "Dynamically change item type") { [unowned self] in
            self.navigationController?.pushViewController(UpdateItemTypeViewController(), animated: true)
=======
    private func makeCompoundDemoViewController() -> CellItem {
        return CellItem(title: "Compound message examples") { [unowned self] in
            let messages = DemoChatMessageFactory.makeCompoundMessages()
            let dataSource = DemoChatDataSource(messages: messages, pageSize: 50)
            let viewController = DemoChatViewController()
            viewController.dataSource = dataSource
            self.navigationController?.pushViewController(viewController, animated: true)
>>>>>>> c50a936a
        }
    }

    @objc
    private func dismissPresentedController() {
        self.dismiss(animated: true, completion: nil)
    }
}<|MERGE_RESOLUTION|>--- conflicted
+++ resolved
@@ -39,11 +39,8 @@
             self.makeMessageSelectionCellItem(),
             self.makeOpenWithTabBarCellItem(),
             self.makeScrollToBottomCellItem(),
-<<<<<<< HEAD
+            self.makeCompoundDemoViewController(),
             self.makeUpdateItemTypeViewController()
-=======
-            self.makeCompoundDemoViewController()
->>>>>>> c50a936a
         ]
     }
 
@@ -104,11 +101,12 @@
         })
     }
 
-<<<<<<< HEAD
     private func makeUpdateItemTypeViewController() -> CellItem {
         return CellItem(title: "Dynamically change item type") { [unowned self] in
             self.navigationController?.pushViewController(UpdateItemTypeViewController(), animated: true)
-=======
+        }
+    }
+
     private func makeCompoundDemoViewController() -> CellItem {
         return CellItem(title: "Compound message examples") { [unowned self] in
             let messages = DemoChatMessageFactory.makeCompoundMessages()
@@ -116,7 +114,6 @@
             let viewController = DemoChatViewController()
             viewController.dataSource = dataSource
             self.navigationController?.pushViewController(viewController, animated: true)
->>>>>>> c50a936a
         }
     }
 
