/*
 The MIT License (MIT)

 Copyright (c) 2015-present Badoo Trading Limited.

 Permission is hereby granted, free of charge, to any person obtaining a copy
 of this software and associated documentation files (the "Software"), to deal
 in the Software without restriction, including without limitation the rights
 to use, copy, modify, merge, publish, distribute, sublicense, and/or sell
 copies of the Software, and to permit persons to whom the Software is
 furnished to do so, subject to the following conditions:

 The above copyright notice and this permission notice shall be included in
 all copies or substantial portions of the Software.

 THE SOFTWARE IS PROVIDED "AS IS", WITHOUT WARRANTY OF ANY KIND, EXPRESS OR
 IMPLIED, INCLUDING BUT NOT LIMITED TO THE WARRANTIES OF MERCHANTABILITY,
 FITNESS FOR A PARTICULAR PURPOSE AND NONINFRINGEMENT. IN NO EVENT SHALL THE
 AUTHORS OR COPYRIGHT HOLDERS BE LIABLE FOR ANY CLAIM, DAMAGES OR OTHER
 LIABILITY, WHETHER IN AN ACTION OF CONTRACT, TORT OR OTHERWISE, ARISING FROM,
 OUT OF OR IN CONNECTION WITH THE SOFTWARE OR THE USE OR OTHER DEALINGS IN
 THE SOFTWARE.
*/

import UIKit

open class BaseMessageCollectionViewCellDefaultStyle: BaseMessageCollectionViewCellStyleProtocol {

    typealias Class = BaseMessageCollectionViewCellDefaultStyle

    public struct Colors {
        let incoming: () -> UIColor
        let outgoing: () -> UIColor
        public init(
            incoming: @autoclosure @escaping () -> UIColor,
            outgoing: @autoclosure @escaping () -> UIColor) {
                self.incoming = incoming
                self.outgoing = outgoing
        }
    }

    public struct BubbleBorderImages {
        public let borderIncomingTail: () -> UIImage
        public let borderIncomingNoTail: () -> UIImage
        public let borderOutgoingTail: () -> UIImage
        public let borderOutgoingNoTail: () -> UIImage
        public init(
            borderIncomingTail: @autoclosure @escaping () -> UIImage,
            borderIncomingNoTail: @autoclosure @escaping () -> UIImage,
            borderOutgoingTail: @autoclosure @escaping () -> UIImage,
            borderOutgoingNoTail: @autoclosure @escaping () -> UIImage) {
                self.borderIncomingTail = borderIncomingTail
                self.borderIncomingNoTail = borderIncomingNoTail
                self.borderOutgoingTail = borderOutgoingTail
                self.borderOutgoingNoTail = borderOutgoingNoTail
        }
    }

    public struct FailedIconImages {
        let normal: () -> UIImage
        let highlighted: () -> UIImage
        public init(
            normal: @autoclosure @escaping () -> UIImage,
            highlighted: @autoclosure @escaping () -> UIImage) {
                self.normal = normal
                self.highlighted = highlighted
        }
    }

    public struct DateTextStyle {
        let font: () -> UIFont
        let color: () -> UIColor
        public init(
            font: @autoclosure @escaping () -> UIFont,
            color: @autoclosure @escaping () -> UIColor) {
                self.font = font
                self.color = color
        }
    }

    public struct AvatarStyle {
        let size: CGSize
        let alignment: VerticalAlignment
        public init(size: CGSize = .zero, alignment: VerticalAlignment = .bottom) {
            self.size = size
            self.alignment = alignment
        }
    }

    let colors: Colors
    let bubbleBorderImages: BubbleBorderImages?
    let failedIconImages: FailedIconImages
    let layoutConstants: BaseMessageCollectionViewCellLayoutConstants
    let dateTextStyle: DateTextStyle
    let avatarStyle: AvatarStyle
    public init (
        colors: Colors = Class.createDefaultColors(),
        bubbleBorderImages: BubbleBorderImages? = Class.createDefaultBubbleBorderImages(),
        failedIconImages: FailedIconImages = Class.createDefaultFailedIconImages(),
        layoutConstants: BaseMessageCollectionViewCellLayoutConstants = Class.createDefaultLayoutConstants(),
        dateTextStyle: DateTextStyle = Class.createDefaultDateTextStyle(),
        avatarStyle: AvatarStyle = AvatarStyle()) {
            self.colors = colors
            self.bubbleBorderImages = bubbleBorderImages
            self.failedIconImages = failedIconImages
            self.layoutConstants = layoutConstants
            self.dateTextStyle = dateTextStyle
            self.avatarStyle = avatarStyle
    }

    public lazy var baseColorIncoming: UIColor = self.colors.incoming()
    public lazy var baseColorOutgoing: UIColor = self.colors.outgoing()

    public lazy var borderIncomingTail: UIImage? = self.bubbleBorderImages?.borderIncomingTail()
    public lazy var borderIncomingNoTail: UIImage? = self.bubbleBorderImages?.borderIncomingNoTail()
    public lazy var borderOutgoingTail: UIImage? = self.bubbleBorderImages?.borderOutgoingTail()
    public lazy var borderOutgoingNoTail: UIImage? = self.bubbleBorderImages?.borderOutgoingNoTail()

    public lazy var failedIcon: UIImage = self.failedIconImages.normal()
    public lazy var failedIconHighlighted: UIImage = self.failedIconImages.highlighted()
    private lazy var dateFont: UIFont = self.dateTextStyle.font()
    private lazy var dateFontColor: UIColor = self.dateTextStyle.color()

<<<<<<< HEAD
    private lazy var dateStringAttributes: [NSAttributedStringKey : AnyObject] = {
=======
    private lazy var dateStringAttributes: [String: AnyObject] = {
>>>>>>> cb0f0bba
        return [
            NSAttributedStringKey.font: self.dateFont,
            NSAttributedStringKey.foregroundColor: self.dateFontColor
        ]
    }()

    open func attributedStringForDate(_ date: String) -> NSAttributedString {
        return NSAttributedString(string: date, attributes: self.dateStringAttributes)
    }

    open func borderImage(viewModel: MessageViewModelProtocol) -> UIImage? {
        switch (viewModel.isIncoming, viewModel.showsTail) {
        case (true, true):
            return self.borderIncomingTail
        case (true, false):
            return self.borderIncomingNoTail
        case (false, true):
            return self.borderOutgoingTail
        case (false, false):
            return self.borderOutgoingNoTail
        }
    }

    open func avatarSize(viewModel: MessageViewModelProtocol) -> CGSize {
        return self.avatarStyle.size
    }

    open func avatarVerticalAlignment(viewModel: MessageViewModelProtocol) -> VerticalAlignment {
        return self.avatarStyle.alignment
    }

    open func layoutConstants(viewModel: MessageViewModelProtocol) -> BaseMessageCollectionViewCellLayoutConstants {
        return self.layoutConstants
    }
}

public extension BaseMessageCollectionViewCellDefaultStyle { // Default values
    static public func createDefaultColors() -> Colors {
        return Colors(incoming: UIColor.bma_color(rgb: 0xE6ECF2), outgoing: UIColor.bma_color(rgb: 0x3D68F5))
    }

    static public func createDefaultBubbleBorderImages() -> BubbleBorderImages {
        return BubbleBorderImages(
            borderIncomingTail: UIImage(named: "bubble-incoming-border-tail", in: Bundle(for: Class.self), compatibleWith: nil)!,
            borderIncomingNoTail: UIImage(named: "bubble-incoming-border", in: Bundle(for: Class.self), compatibleWith: nil)!,
            borderOutgoingTail: UIImage(named: "bubble-outgoing-border-tail", in: Bundle(for: Class.self), compatibleWith: nil)!,
            borderOutgoingNoTail: UIImage(named: "bubble-outgoing-border", in: Bundle(for: Class.self), compatibleWith: nil)!
        )
    }

    static public func createDefaultFailedIconImages() -> FailedIconImages {
        let normal = {
            return UIImage(named: "base-message-failed-icon", in: Bundle(for: Class.self), compatibleWith: nil)!
        }
        return FailedIconImages(
            normal: normal(),
            highlighted: normal().bma_blendWithColor(UIColor.black.withAlphaComponent(0.10))
        )
    }

    static public func createDefaultDateTextStyle() -> DateTextStyle {
        return DateTextStyle(font: UIFont.systemFont(ofSize: 12), color: UIColor.bma_color(rgb: 0x9aa3ab))
    }

    static public func createDefaultLayoutConstants() -> BaseMessageCollectionViewCellLayoutConstants {
        return BaseMessageCollectionViewCellLayoutConstants(horizontalMargin: 11,
                                                            horizontalInterspacing: 4,
                                                            horizontalTimestampMargin: 11,
                                                            maxContainerWidthPercentageForBubbleView: 0.68)
    }
}<|MERGE_RESOLUTION|>--- conflicted
+++ resolved
@@ -121,11 +121,7 @@
     private lazy var dateFont: UIFont = self.dateTextStyle.font()
     private lazy var dateFontColor: UIColor = self.dateTextStyle.color()
 
-<<<<<<< HEAD
-    private lazy var dateStringAttributes: [NSAttributedStringKey : AnyObject] = {
-=======
-    private lazy var dateStringAttributes: [String: AnyObject] = {
->>>>>>> cb0f0bba
+    private lazy var dateStringAttributes: [NSAttributedStringKey: AnyObject] = {
         return [
             NSAttributedStringKey.font: self.dateFont,
             NSAttributedStringKey.foregroundColor: self.dateFontColor
