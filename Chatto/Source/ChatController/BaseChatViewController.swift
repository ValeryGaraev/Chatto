/*
 The MIT License (MIT)

 Copyright (c) 2015-present Badoo Trading Limited.

 Permission is hereby granted, free of charge, to any person obtaining a copy
 of this software and associated documentation files (the "Software"), to deal
 in the Software without restriction, including without limitation the rights
 to use, copy, modify, merge, publish, distribute, sublicense, and/or sell
 copies of the Software, and to permit persons to whom the Software is
 furnished to do so, subject to the following conditions:

 The above copyright notice and this permission notice shall be included in
 all copies or substantial portions of the Software.

 THE SOFTWARE IS PROVIDED "AS IS", WITHOUT WARRANTY OF ANY KIND, EXPRESS OR
 IMPLIED, INCLUDING BUT NOT LIMITED TO THE WARRANTIES OF MERCHANTABILITY,
 FITNESS FOR A PARTICULAR PURPOSE AND NONINFRINGEMENT. IN NO EVENT SHALL THE
 AUTHORS OR COPYRIGHT HOLDERS BE LIABLE FOR ANY CLAIM, DAMAGES OR OTHER
 LIABILITY, WHETHER IN AN ACTION OF CONTRACT, TORT OR OTHERWISE, ARISING FROM,
 OUT OF OR IN CONNECTION WITH THE SOFTWARE OR THE USE OR OTHER DEALINGS IN
 THE SOFTWARE.
*/

import UIKit

open class BaseChatViewController: UIViewController, UICollectionViewDataSource, UICollectionViewDelegate {

    public typealias ChatItemCompanionCollection = ReadOnlyOrderedDictionary<ChatItemCompanion>

    open var layoutConfiguration: ChatLayoutConfigurationProtocol = ChatLayoutConfiguration.defaultConfiguration {
        didSet {
            self.adjustCollectionViewInsets(shouldUpdateContentOffset: false)
        }
    }

    public struct Constants {
        public var updatesAnimationDuration: TimeInterval = 0.33
        public var preferredMaxMessageCount: Int? = 500 // If not nil, will ask data source to reduce number of messages when limit is reached. @see ChatDataSourceDelegateProtocol
        public var preferredMaxMessageCountAdjustment: Int = 400 // When the above happens, will ask to adjust with this value. It may be wise for this to be smaller to reduce number of adjustments
        public var autoloadingFractionalThreshold: CGFloat = 0.05 // in [0, 1]
    }

    public var constants = Constants()

    public struct UpdatesConfig {
        public var fastUpdates = false // Allows another performBatchUpdates to be called before completion of a previous one (not recommended). Changing this value after viewDidLoad is not supported
        public var coalesceUpdates = false // If receiving data source updates too fast, while an update it's being processed, only the last one will be executed
    }

    public var updatesConfig =  UpdatesConfig()

    public private(set) var collectionView: UICollectionView!
    public final internal(set) var chatItemCompanionCollection: ChatItemCompanionCollection = ReadOnlyOrderedDictionary(items: [])
    private var _chatDataSource: ChatDataSourceProtocol?
    public final var chatDataSource: ChatDataSourceProtocol? {
        get {
            return _chatDataSource
        }
        set {
            self.setChatDataSource(newValue, triggeringUpdateType: .normal)
        }
    }
 
    // If set to false messages will start appearing on top and goes down
    // If true then messages will start from bottom and goes up.
    public var placeMessagesFromBottom = false {
        didSet {
            self.adjustCollectionViewInsets(shouldUpdateContentOffset: false)
        }
    }

    // If set to false user is responsible to make sure that view provided in loadView() implements BaseChatViewContollerViewProtocol.
    // Must be set before loadView is called.
    public var substitutesMainViewAutomatically = true

    // Custom update on setting the data source. if triggeringUpdateType is nil it won't enqueue any update (you should do it later manually)
    public final func setChatDataSource(_ dataSource: ChatDataSourceProtocol?, triggeringUpdateType updateType: UpdateType?) {
        self._chatDataSource = dataSource
        self._chatDataSource?.delegate = self
        if let updateType = updateType {
            self.enqueueModelUpdate(updateType: updateType)
        }
    }

    deinit {
        self.collectionView?.delegate = nil
        self.collectionView?.dataSource = nil
    }

    open override func loadView() {
        if substitutesMainViewAutomatically {
            self.view = BaseChatViewControllerView() // http://stackoverflow.com/questions/24596031/uiviewcontroller-with-inputaccessoryview-is-not-deallocated
            self.view.backgroundColor = UIColor.white
        } else {
            super.loadView()
        }

    }

    override open func viewDidLoad() {
        super.viewDidLoad()
        self.addCollectionView()
        self.addInputViews()
        self.addBottomSpaceView()
        self.setupKeyboardTracker()
        self.setupTapGestureRecognizer()
    }

    private func setupTapGestureRecognizer() {
        self.collectionView.addGestureRecognizer(UITapGestureRecognizer(target: self, action: #selector(BaseChatViewController.userDidTapOnCollectionView)))
    }

    public var endsEditingWhenTappingOnChatBackground = true
    @objc
    open func userDidTapOnCollectionView() {
        if self.endsEditingWhenTappingOnChatBackground {
            self.view.endEditing(true)
        }
    }

    open override func viewWillAppear(_ animated: Bool) {
        super.viewWillAppear(animated)
        self.keyboardTracker.startTracking()
    }

    open override func viewWillDisappear(_ animated: Bool) {
        super.viewWillDisappear(animated)
        self.keyboardTracker.stopTracking()
    }

    private func addCollectionView() {
        self.collectionView = UICollectionView(frame: CGRect.zero, collectionViewLayout: self.createCollectionViewLayout())
        self.collectionView.contentInset = self.layoutConfiguration.contentInsets
        self.collectionView.scrollIndicatorInsets = self.layoutConfiguration.scrollIndicatorInsets
        self.collectionView.alwaysBounceVertical = true
        self.collectionView.backgroundColor = UIColor.clear
        self.collectionView.keyboardDismissMode = .interactive
        self.collectionView.showsVerticalScrollIndicator = true
        self.collectionView.showsHorizontalScrollIndicator = false
        self.collectionView.allowsSelection = false
        self.collectionView.translatesAutoresizingMaskIntoConstraints = false
        self.collectionView.autoresizingMask = UIViewAutoresizing()
        self.view.addSubview(self.collectionView)
        self.view.addConstraint(NSLayoutConstraint(item: self.view, attribute: .top, relatedBy: .equal, toItem: self.collectionView, attribute: .top, multiplier: 1, constant: 0))
        self.view.addConstraint(NSLayoutConstraint(item: self.view, attribute: .leading, relatedBy: .equal, toItem: self.collectionView, attribute: .leading, multiplier: 1, constant: 0))
        self.view.addConstraint(NSLayoutConstraint(item: self.view, attribute: .bottom, relatedBy: .equal, toItem: self.collectionView, attribute: .bottom, multiplier: 1, constant: 0))
        self.view.addConstraint(NSLayoutConstraint(item: self.view, attribute: .trailing, relatedBy: .equal, toItem: self.collectionView, attribute: .trailing, multiplier: 1, constant: 0))
        self.collectionView.dataSource = self
        self.collectionView.delegate = self
        self.collectionView.chatto_setContentInsetAdjustment(enabled: false, in: self)

        self.accessoryViewRevealer = AccessoryViewRevealer(collectionView: self.collectionView)

        self.presenterFactory = self.createPresenterFactory()
        self.presenterFactory.configure(withCollectionView: self.collectionView)
    }

    var unfinishedBatchUpdatesCount: Int = 0
    var onAllBatchUpdatesFinished: (() -> Void)?

    private var inputContainerBottomConstraint: NSLayoutConstraint!
    private func addInputViews() {
        self.inputContainer = UIView(frame: CGRect.zero)
        self.inputContainer.autoresizingMask = UIViewAutoresizing()
        self.inputContainer.translatesAutoresizingMaskIntoConstraints = false
        self.view.addSubview(self.inputContainer)
        self.view.addConstraint(NSLayoutConstraint(item: self.inputContainer, attribute: .top, relatedBy: .greaterThanOrEqual, toItem: self.topLayoutGuide, attribute: .bottom, multiplier: 1, constant: 0))
        self.view.addConstraint(NSLayoutConstraint(item: self.view, attribute: .leading, relatedBy: .equal, toItem: self.inputContainer, attribute: .leading, multiplier: 1, constant: 0))
        self.view.addConstraint(NSLayoutConstraint(item: self.view, attribute: .trailing, relatedBy: .equal, toItem: self.inputContainer, attribute: .trailing, multiplier: 1, constant: 0))
        self.inputContainerBottomConstraint = NSLayoutConstraint(item: self.view, attribute: .bottom, relatedBy: .equal, toItem: self.inputContainer, attribute: .bottom, multiplier: 1, constant: 0)
        self.view.addConstraint(self.inputContainerBottomConstraint)

        let inputView = self.createChatInputView()
        self.inputContainer.addSubview(inputView)
        self.inputContainer.addConstraint(NSLayoutConstraint(item: self.inputContainer, attribute: .top, relatedBy: .equal, toItem: inputView, attribute: .top, multiplier: 1, constant: 0))
        self.inputContainer.addConstraint(NSLayoutConstraint(item: self.inputContainer, attribute: .leading, relatedBy: .equal, toItem: inputView, attribute: .leading, multiplier: 1, constant: 0))
        self.inputContainer.addConstraint(NSLayoutConstraint(item: self.inputContainer, attribute: .bottom, relatedBy: .equal, toItem: inputView, attribute: .bottom, multiplier: 1, constant: 0))
        self.inputContainer.addConstraint(NSLayoutConstraint(item: self.inputContainer, attribute: .trailing, relatedBy: .equal, toItem: inputView, attribute: .trailing, multiplier: 1, constant: 0))
    }

    private func addBottomSpaceView() {
        self.bottomSpaceView = UIView(frame: CGRect.zero)
        self.bottomSpaceView.autoresizingMask = UIViewAutoresizing()
        self.bottomSpaceView.translatesAutoresizingMaskIntoConstraints = false
        self.bottomSpaceView.backgroundColor = UIColor.white
        self.view.addSubview(self.bottomSpaceView)
        self.view.addConstraint(NSLayoutConstraint(item: self.bottomSpaceView, attribute: .top, relatedBy: .greaterThanOrEqual, toItem: self.inputContainer, attribute: .bottom, multiplier: 1, constant: 0))
        self.view.addConstraint(NSLayoutConstraint(item: self.view, attribute: .leading, relatedBy: .equal, toItem: self.bottomSpaceView, attribute: .leading, multiplier: 1, constant: 0))
        self.view.addConstraint(NSLayoutConstraint(item: self.view, attribute: .trailing, relatedBy: .equal, toItem: self.bottomSpaceView, attribute: .trailing, multiplier: 1, constant: 0))
        self.view.addConstraint(NSLayoutConstraint(item: self.view, attribute: .bottom, relatedBy: .equal, toItem: self.bottomSpaceView, attribute: .bottom, multiplier: 1, constant: 0))
    }

    private func setupInputContainerBottomConstraint() {
        if #available(iOS 11.0, *) {
            self.inputContainerBottomConstraint.constant = self.bottomLayoutGuide.length
        } else {
            // If we have been pushed on nav controller and hidesBottomBarWhenPushed = true, then ignore bottomLayoutMargin
            // because it has incorrect value when we actually have a bottom bar (tabbar)
            // Also if instance of BaseChatViewController is added as childViewController to another view controller, we had to check all this stuf on parent instance instead of self
            // UPD: Fixed in iOS 11.0
            let navigatedController: UIViewController
            if let parent = self.parent, !(parent is UINavigationController || parent is UITabBarController) {
                navigatedController = parent
            } else {
                navigatedController = self
            }
            
            if navigatedController.hidesBottomBarWhenPushed && (navigationController?.viewControllers.count ?? 0) > 1 && navigationController?.viewControllers.last == navigatedController {
                self.inputContainerBottomConstraint.constant = 0
            } else {
                self.inputContainerBottomConstraint.constant = self.bottomLayoutGuide.length
            }
        }
    }

    var isAdjustingInputContainer: Bool = false
    open func setupKeyboardTracker() {
        let layoutBlock = { [weak self] (bottomMargin: CGFloat, keyboardStatus: KeyboardStatus) in
            guard let sSelf = self else { return }
            sSelf.handleKeyboardPositionChange(bottomMargin: bottomMargin, keyboardStatus: keyboardStatus)
        }
        self.keyboardTracker = KeyboardTracker(viewController: self, inputContainer: self.inputContainer, layoutBlock: layoutBlock, notificationCenter: self.notificationCenter)

        (self.view as? BaseChatViewControllerViewProtocol)?.bmaInputAccessoryView = self.keyboardTracker?.trackingView

    }

    open func handleKeyboardPositionChange(bottomMargin: CGFloat, keyboardStatus: KeyboardStatus) {
        self.isAdjustingInputContainer = true
        self.inputContainerBottomConstraint.constant = max(bottomMargin, self.bottomLayoutGuide.length)
        self.view.layoutIfNeeded()
        self.isAdjustingInputContainer = false
    }

    var notificationCenter = NotificationCenter.default
    var keyboardTracker: KeyboardTracker!

    public private(set) var isFirstLayout: Bool = true
    override open func viewDidLayoutSubviews() {
        super.viewDidLayoutSubviews()

        self.adjustCollectionViewInsets(shouldUpdateContentOffset: true)
        self.keyboardTracker.adjustTrackingViewSizeIfNeeded()

        if self.isFirstLayout {
            self.updateQueue.start()
            self.isFirstLayout = false
            self.setupInputContainerBottomConstraint()
        }
    }

    public var allContentFits: Bool {
        let inputHeightWithKeyboard = self.view.bounds.height - self.inputContainer.frame.minY
        let insetTop = self.topLayoutGuide.length + self.layoutConfiguration.contentInsets.top
        let insetBottom = self.layoutConfiguration.contentInsets.bottom + inputHeightWithKeyboard
        let availableHeight = self.collectionView.bounds.height - (insetTop + insetBottom)
        let contentSize = self.collectionView.collectionViewLayout.collectionViewContentSize
        return availableHeight >= contentSize.height
    }
 
    var needToPlaceMessagesAtBottom: Bool {
        return self.placeMessagesFromBottom && self.allContentFits
    }

    func adjustCollectionViewInsets(shouldUpdateContentOffset: Bool) {
        let isInteracting = self.collectionView.panGestureRecognizer.numberOfTouches > 0
        let needToPlaceMessagesAtBottom = self.needToPlaceMessagesAtBottom
        let isBouncingAtTop = isInteracting && self.collectionView.contentOffset.y < -self.collectionView.contentInset.top
        if isBouncingAtTop && !needToPlaceMessagesAtBottom { return }

        let inputHeightWithKeyboard = self.view.bounds.height - self.inputContainer.frame.minY
        let newInsetBottom = self.layoutConfiguration.contentInsets.bottom + inputHeightWithKeyboard
        let insetBottomDiff = newInsetBottom - self.collectionView.contentInset.bottom
        var newInsetTop = self.topLayoutGuide.length + self.layoutConfiguration.contentInsets.top
        let contentSize = self.collectionView.collectionViewLayout.collectionViewContentSize
<<<<<<< HEAD

=======
     
>>>>>>> 23bd8011
        if needToPlaceMessagesAtBottom {
            let realContentHeight = contentSize.height + newInsetTop + newInsetBottom;
            newInsetTop += self.collectionView.bounds.height - realContentHeight
        }
     
        let prevContentOffsetY = self.collectionView.contentOffset.y

        let prevContentOffsetY = self.collectionView.contentOffset.y

        let newContentOffsetY: CGFloat = {
            let minOffset = -(newInsetTop)
            let maxOffset = contentSize.height - (self.collectionView.bounds.height - newInsetBottom)
            let targetOffset = self.collectionView.contentOffset.y + insetBottomDiff
            return max(min(maxOffset, targetOffset), minOffset)
        }()


        self.collectionView.contentInset = {
            var currentInsets = self.collectionView.contentInset
            currentInsets.bottom = newInsetBottom
            currentInsets.top = newInsetTop
            return currentInsets
        }()

        self.collectionView.scrollIndicatorInsets = {
            var currentInsets = self.collectionView.scrollIndicatorInsets
            currentInsets.bottom = self.layoutConfiguration.scrollIndicatorInsets.bottom + inputHeightWithKeyboard
            currentInsets.top = self.topLayoutGuide.length + self.layoutConfiguration.scrollIndicatorInsets.top
            return currentInsets
        }()

        guard shouldUpdateContentOffset else { return }

        let inputIsAtBottom = self.view.bounds.maxY - self.inputContainer.frame.maxY <= 0
        if isInteracting && needToPlaceMessagesAtBottom {
            self.collectionView.contentOffset.y = prevContentOffsetY
        } else if self.allContentFits {
            self.collectionView.contentOffset.y = -self.collectionView.contentInset.top
        } else if !isInteracting || inputIsAtBottom {
            self.collectionView.contentOffset.y = newContentOffsetY
        }
    }

    func rectAtIndexPath(_ indexPath: IndexPath?) -> CGRect? {
        if let indexPath = indexPath {
            return self.collectionView.collectionViewLayout.layoutAttributesForItem(at: indexPath)?.frame
        }
        return nil
    }

    var autoLoadingEnabled: Bool = false
    var accessoryViewRevealer: AccessoryViewRevealer!
    public private(set) var inputContainer: UIView!
    public private(set) var bottomSpaceView: UIView!
    var presenterFactory: ChatItemPresenterFactoryProtocol!
    let presentersByCell = NSMapTable<UICollectionViewCell, AnyObject>(keyOptions: .weakMemory, valueOptions: .weakMemory)
    var visibleCells: [IndexPath: UICollectionViewCell] = [:] // @see visibleCellsAreValid(changes:)

    public internal(set) var updateQueue: SerialTaskQueueProtocol = SerialTaskQueue()

    /**
     - You can use a decorator to:
        - Provide the ChatCollectionViewLayout with margins between messages
        - Provide to your pressenters additional attributes to help them configure their cells (for instance if a bubble should show a tail)
        - You can also add new items (for instance time markers or failed cells)
    */
    public var chatItemsDecorator: ChatItemsDecoratorProtocol?

    open func createCollectionViewLayout() -> UICollectionViewLayout {
        let layout = ChatCollectionViewLayout()
        layout.delegate = self
        return layout
    }

    var layoutModel = ChatCollectionViewLayoutModel.createModel(0, itemsLayoutData: [])

    // MARK: Subclass overrides

    open func createPresenterFactory() -> ChatItemPresenterFactoryProtocol {
        // Default implementation
        return ChatItemPresenterFactory(presenterBuildersByType: self.createPresenterBuilders())
    }

    open func createPresenterBuilders() -> [ChatItemType: [ChatItemPresenterBuilderProtocol]] {
        assert(false, "Override in subclass")
        return [ChatItemType: [ChatItemPresenterBuilderProtocol]]()
    }

    open func createChatInputView() -> UIView {
        assert(false, "Override in subclass")
        return UIView()
    }

    /**
        When paginating up we need to change the scroll position as the content is pushed down.
        We take distance to top from beforeUpdate indexPath and then we make afterUpdate indexPath to appear at the same distance
    */
    open func referenceIndexPathsToRestoreScrollPositionOnUpdate(itemsBeforeUpdate: ChatItemCompanionCollection, changes: CollectionChanges) -> (beforeUpdate: IndexPath?, afterUpdate: IndexPath?) {
        let firstItemMoved = changes.movedIndexPaths.first
        return (firstItemMoved?.indexPathOld as IndexPath?, firstItemMoved?.indexPathNew as IndexPath?)
    }
}

extension BaseChatViewController { // Rotation

    open override func viewWillTransition(to size: CGSize, with coordinator: UIViewControllerTransitionCoordinator) {
        super.viewWillTransition(to: size, with: coordinator)
        let shouldScrollToBottom = self.isScrolledAtBottom()
        let referenceIndexPath = self.collectionView.indexPathsForVisibleItems.first
        let oldRect = self.rectAtIndexPath(referenceIndexPath)
        coordinator.animate(alongsideTransition: { (_) -> Void in
            if shouldScrollToBottom {
                self.scrollToBottom(animated: false)
            } else {
                let newRect = self.rectAtIndexPath(referenceIndexPath)
                self.scrollToPreservePosition(oldRefRect: oldRect, newRefRect: newRect)
            }
        }, completion: nil)
    }
}<|MERGE_RESOLUTION|>--- conflicted
+++ resolved
@@ -274,18 +274,12 @@
         let insetBottomDiff = newInsetBottom - self.collectionView.contentInset.bottom
         var newInsetTop = self.topLayoutGuide.length + self.layoutConfiguration.contentInsets.top
         let contentSize = self.collectionView.collectionViewLayout.collectionViewContentSize
-<<<<<<< HEAD
-
-=======
-     
->>>>>>> 23bd8011
+
         if needToPlaceMessagesAtBottom {
             let realContentHeight = contentSize.height + newInsetTop + newInsetBottom;
             newInsetTop += self.collectionView.bounds.height - realContentHeight
         }
      
-        let prevContentOffsetY = self.collectionView.contentOffset.y
-
         let prevContentOffsetY = self.collectionView.contentOffset.y
 
         let newContentOffsetY: CGFloat = {
